--- conflicted
+++ resolved
@@ -34,19 +34,6 @@
   get IsPhase3Enabled() {
     return process.env.NEXT_PUBLIC_FF_PHASE_3 === "true";
   },
-<<<<<<< HEAD
-=======
-
-  /**
-   * Baby Staking feature flag
-   *
-   * Purpose: Enables Baby Staking Page
-   * Why needed: To gradually roll out Baby Staking
-   * ETA for removal: TBD - Will be removed once Baby Staking is fully released
-   */
-  get IsBabyStakingEnabled() {
-    return process.env.NEXT_PUBLIC_FF_BABYSTAKING === "true";
-  },
 
   /**
    * TESTNET_SUNSET feature flag
@@ -69,5 +56,4 @@
   get IsCoStakingEnabled() {
     return process.env.NEXT_PUBLIC_FF_CO_STAKING === "true";
   },
->>>>>>> 94779795
 };