--- conflicted
+++ resolved
@@ -47,7 +47,6 @@
   },
 
   /**
-<<<<<<< HEAD
    * Vault feature flag
    *
    * Purpose: Enables Vault Page
@@ -56,15 +55,16 @@
    */
   get IsVaultEnabled() {
     return process.env.NEXT_PUBLIC_FF_ENABLE_VAULT === "true";
-=======
-   * Co-staking feature flag
-   *
-   * Purpose: Enables co-staking functionality for users to stake both BTC and BABY tokens for additional rewards
-   * Why needed: To gradually roll out co-staking feature with enhanced rewards system
-   * ETA for removal: TBD - Will be removed once co-staking is fully released
-   */
+  },
+
+  /**
+    * Co-staking feature flag
+    *
+    * Purpose: Enables co-staking functionality for users to stake both BTC and BABY tokens for additional rewards
+    * Why needed: To gradually roll out co-staking feature with enhanced rewards system
+    * ETA for removal: TBD - Will be removed once co-staking is fully released
+    */
   get IsCoStakingEnabled() {
     return process.env.NEXT_PUBLIC_FF_CO_STAKING === "true";
->>>>>>> e57c6451
   },
 };