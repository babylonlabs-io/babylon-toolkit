--- conflicted
+++ resolved
@@ -75,33 +75,23 @@
     );
   };
 
-<<<<<<< HEAD
-  if (FF.IsPhase3Enabled) {
-    return (
-      <Card className="container mx-auto flex max-w-[760px] flex-1 flex-col gap-[3rem] bg-surface px-4 max-md:border-0 max-md:p-0">
-        <Page />
-      </Card>
-    );
-  }
-
-  return <Page />;
-=======
   return (
-    <Container
-      as="main"
-      className="mx-auto flex max-w-[760px] flex-1 flex-col gap-[3rem] pb-24"
-    >
-      <Stats />
-      <Tabs
-        items={tabItems}
-        defaultActiveTab="stake"
-        activeTab={activeTab}
-        onTabChange={setActiveTab}
-        keepMounted
-      />
-    </Container>
+    <Card className="container mx-auto flex max-w-[760px] flex-1 flex-col gap-[3rem] bg-surface px-4 max-md:border-0 max-md:p-0">
+      <Container
+        as="main"
+        className="mx-auto flex max-w-[760px] flex-1 flex-col gap-[3rem]"
+      >
+        <Stats />
+        <Tabs
+          items={tabItems}
+          defaultActiveTab="stake"
+          activeTab={activeTab}
+          onTabChange={setActiveTab}
+          keepMounted
+        />
+      </Container>
+    </Card>
   );
->>>>>>> e059139e
 };
 
 export default Home;