--- conflicted
+++ resolved
@@ -59,11 +59,7 @@
 
 export const Footer: React.FC = () => {
   return (
-<<<<<<< HEAD
-    <footer className="relative flex bg-primary-light dark:bg-primary-main py-10 text-accent-contrast before:absolute before:-top-2 before:left-1/4 before:h-3 before:w-2/3 before:bg-primary-light dark:before:bg-primary-main md:py-20">
-=======
-    <footer className="relative mt-24 flex bg-primary-light py-10 text-accent-contrast before:absolute before:-top-2 before:left-1/4 before:h-3 before:w-2/3 before:bg-primary-light md:py-20">
->>>>>>> 2610a247
+    <footer className="relative mt-24 flex bg-primary-light dark:bg-primary-main py-10 text-accent-contrast before:absolute before:-top-2 before:left-1/4 before:h-3 before:w-2/3 before:bg-primary-light dark:before:bg-primary-main md:py-20">
       <Container className="flex flex-col items-center md:flex-row-reverse md:items-start md:justify-between">
         <Logo className="h-[61px] w-[250px] lg:h-[90px] lg:w-[367px]" />
 
