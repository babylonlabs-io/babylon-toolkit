import { Text } from "@babylonlabs-io/core-ui";
import { PiWarningOctagonFill } from "react-icons/pi";

import { shouldDisplayTestingMsg } from "@/ui/common/config";
import FeatureFlags from "@/ui/common/utils/FeatureFlagService";
import { network as bbnNetwork } from "@/ui/common/config/network/bbn";

export const Banner = () => {
  const shouldDisplayTestingMessage = shouldDisplayTestingMsg();
  const shouldDisplaySunsettingMessage =
    FeatureFlags.IsTestnetSunsetEnabled && bbnNetwork === "testnet";

  if (!shouldDisplayTestingMessage && !shouldDisplaySunsettingMessage) {
    return null;
  }

  return (
    <div className="flex flex-col">
      {shouldDisplayTestingMessage && (
        <div className="flex flex-row items-center justify-between gap-2 bg-[#D5FCE8] px-4 py-3 text-primary-main">
          <div className="flex flex-row items-center gap-2">
            <PiWarningOctagonFill />
            <Text variant="body1">
              <strong>This is a testing app</strong>
              <br />
              The app may contain bugs. Use it after conducting your own
              research and making an informed decision. Tokens are for testing
              only and do not carry any monetary value and the testnet is not
              incentivized.
            </Text>
          </div>
        </div>
      )}

      {shouldDisplaySunsettingMessage && (
        <div className="flex flex-row items-center justify-between gap-2 bg-[#FFF7D6] px-4 py-3 text-primary-main">
          <div className="flex flex-row items-center gap-2">
            <PiWarningOctagonFill />
            <Text variant="body1">
<<<<<<< HEAD
              <strong>
                Testnet-5 will be sunset on October 9 2025. It will be succeeded
                by Testnet-6.
              </strong>
=======
              <strong>Testnet-5 will be sunset on October 9, 2025. It will be succeeded by Testnet-6.</strong>
>>>>>>> 6f3fe7de
              <br />
              Please unbond your BTC delegations and withdraw your Signet BTC.
            </Text>
          </div>
        </div>
      )}
    </div>
  );
};<|MERGE_RESOLUTION|>--- conflicted
+++ resolved
@@ -37,14 +37,10 @@
           <div className="flex flex-row items-center gap-2">
             <PiWarningOctagonFill />
             <Text variant="body1">
-<<<<<<< HEAD
               <strong>
-                Testnet-5 will be sunset on October 9 2025. It will be succeeded
+                Testnet-5 will be sunset on October 9, 2025. It will be succeeded
                 by Testnet-6.
               </strong>
-=======
-              <strong>Testnet-5 will be sunset on October 9, 2025. It will be succeeded by Testnet-6.</strong>
->>>>>>> 6f3fe7de
               <br />
               Please unbond your BTC delegations and withdraw your Signet BTC.
             </Text>
