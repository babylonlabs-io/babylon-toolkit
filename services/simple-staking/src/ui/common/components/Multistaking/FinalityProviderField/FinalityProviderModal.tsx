--- conflicted
+++ resolved
@@ -1,11 +1,5 @@
 import {
-<<<<<<< HEAD
-  Avatar,
-  IconButton,
-  Text,
-=======
   FinalityProviderLogo,
->>>>>>> d140eeac
   ValidatorSelector,
   type ColumnProps,
 } from "@babylonlabs-io/core-ui";
@@ -227,11 +221,7 @@
       validators={rows}
       columns={columns}
       onClose={handleClose}
-<<<<<<< HEAD
       onSelect={handleAdd}
-=======
-      onSelect={handleSelect}
->>>>>>> d140eeac
       title={modalTitle}
       description="Finality Providers play a key role in securing Proof-of-Stake networks by validating and finalising transactions. Select one to delegate your stake."
       onBack={onBack}
