import { ReactNode, useEffect, useState } from "react";
import { twMerge } from "tailwind-merge";

interface TabItem {
  id: string;
  label: string;
  content: ReactNode;
}

interface TabsProps {
  items: TabItem[];
  defaultActiveTab?: string;
  activeTab?: string;
  onTabChange?: (tabId: string) => void;
  className?: string;
  keepMounted?: boolean;
}

export const Tabs = ({
  items,
  defaultActiveTab,
  activeTab: controlledActiveTab,
  onTabChange,
  className,
  keepMounted,
}: TabsProps) => {
  const [internalActiveTab, setInternalActiveTab] = useState(
    defaultActiveTab || items[0]?.id || "",
  );

  const activeTab = controlledActiveTab ?? internalActiveTab;

  // Synchronizes the internal active tab state with the controlledActiveTab prop.
  useEffect(() => {
    if (controlledActiveTab !== undefined) {
      setInternalActiveTab(controlledActiveTab);
    }
  }, [controlledActiveTab]);

  const handleTabClick = (tabId: string) => {
    if (onTabChange) {
      onTabChange(tabId);
    } else {
      setInternalActiveTab(tabId);
    }
  };

  const activeContent = items.find((item) => item.id === activeTab)?.content;

  return (
    <div className={twMerge("w-full", className)}>
      <div className="mb-6 flex w-full gap-2" role="tablist">
        {items.map((item) => (
          <button
            key={item.id}
            id={`tab-${item.id}`}
            role="tab"
            aria-selected={activeTab === item.id}
            aria-controls={`panel-${item.id}`}
            tabIndex={activeTab === item.id ? 0 : -1}
            className={twMerge(
              "text-primary rounded px-4 py-2 transition-colors duration-200",
              activeTab === item.id
                ? "bg-secondary-highlight"
                : "bg-transparent",
            )}
            onClick={() => handleTabClick(item.id)}
          >
            {item.label}
          </button>
        ))}
      </div>

<<<<<<< HEAD
      <div
        className="min-h-[500px]"
        role="tabpanel"
        id={`panel-${activeTab}`}
        aria-labelledby={`tab-${activeTab}`}
      >
        {activeContent}
      </div>
=======
      {keepMounted ? (
        <div className="mt-6 min-h-[450px]">
          {items.map((item) => (
            <div
              key={item.id}
              role="tabpanel"
              id={`panel-${item.id}`}
              aria-labelledby={`tab-${item.id}`}
              className={twMerge(activeTab === item.id ? "" : "hidden")}
            >
              {item.content}
            </div>
          ))}
        </div>
      ) : (
        <div
          className="mt-6 min-h-[450px]"
          role="tabpanel"
          id={`panel-${activeTab}`}
          aria-labelledby={`tab-${activeTab}`}
        >
          {activeContent}
        </div>
      )}
>>>>>>> e059139e
    </div>
  );
};<|MERGE_RESOLUTION|>--- conflicted
+++ resolved
@@ -71,18 +71,8 @@
         ))}
       </div>
 
-<<<<<<< HEAD
-      <div
-        className="min-h-[500px]"
-        role="tabpanel"
-        id={`panel-${activeTab}`}
-        aria-labelledby={`tab-${activeTab}`}
-      >
-        {activeContent}
-      </div>
-=======
       {keepMounted ? (
-        <div className="mt-6 min-h-[450px]">
+        <div className="mt-6 min-h-[500px]">
           {items.map((item) => (
             <div
               key={item.id}
@@ -97,7 +87,7 @@
         </div>
       ) : (
         <div
-          className="mt-6 min-h-[450px]"
+          className="min-h-[500px]"
           role="tabpanel"
           id={`panel-${activeTab}`}
           aria-labelledby={`tab-${activeTab}`}
@@ -105,7 +95,6 @@
           {activeContent}
         </div>
       )}
->>>>>>> e059139e
     </div>
   );
 };