--- conflicted
+++ resolved
@@ -1,21 +1,14 @@
 import {
   FinalityProviderSubsection,
-<<<<<<< HEAD
   IconButton,
   Text,
-=======
->>>>>>> d140eeac
   useField,
   ValidatorSelector,
   ValidatorRow,
   FinalityProviderLogo,
 } from "@babylonlabs-io/core-ui";
-<<<<<<< HEAD
 import { useEffect, type ReactNode } from "react";
 import { AiOutlinePlus } from "react-icons/ai";
-=======
-import { useEffect } from "react";
->>>>>>> d140eeac
 
 import { useValidatorState } from "@/ui/baby/state/ValidatorState";
 import { getNetworkConfigBBN } from "@/ui/common/config/network/bbn";
@@ -172,11 +165,7 @@
     };
   };
 
-<<<<<<< HEAD
-  const handleAddRow = (row: any) => {
-=======
   const handleAddRow = (row: ValidatorRow) => {
->>>>>>> d140eeac
     handleSelectValidator(row);
     handleClose();
   };
@@ -208,11 +197,7 @@
         validators={validatorRows}
         columns={columns}
         onClose={handleClose}
-<<<<<<< HEAD
         onSelect={handleAddRow}
-=======
-        onSelect={handleSelectValidator}
->>>>>>> d140eeac
         title="Select Validator"
         description="Validators are responsible for verifying transactions, proposing and confirming new blocks, and helping maintain the security and consensus of Babylon Genesis."
         defaultLayout="list"
