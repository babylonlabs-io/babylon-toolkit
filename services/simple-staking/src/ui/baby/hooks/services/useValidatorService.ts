--- conflicted
+++ resolved
@@ -76,11 +76,7 @@
       validatorList
         .map((validator) => {
           const tokens = parseFloat(validator.tokens);
-<<<<<<< HEAD
-          const bondedTokens = Number(pool?.bondedTokens);
-=======
           const bondedTokens = pool?.bondedTokens ?? 0;
->>>>>>> 969f8b06
           const votingPower = bondedTokens > 0 ? tokens / bondedTokens : 0;
           const commission = parseFloat(
             validator.commission.commissionRates.rate,
