--- conflicted
+++ resolved
@@ -7,11 +7,8 @@
 
 import { NotificationContainer } from "@/components/shared/NotificationContainer";
 import { createQueryClient } from "@/config/queryClient";
-<<<<<<< HEAD
+import { vaultWagmiConfig } from "@/config/wagmi";
 import { ErrorProvider } from "@/context/error";
-=======
-import { vaultWagmiConfig } from "@/config/wagmi";
->>>>>>> 8c1b852f
 import { WalletConnectionProvider } from "@/context/wallet";
 import { AppState } from "@/state/AppState";
 
@@ -35,27 +32,17 @@
           <CoreUIProvider portalContainer={portalContainer}>
             <div ref={appRootRef} className="min-h-screen">
               <QueryClientProvider client={client}>
-<<<<<<< HEAD
                 <ErrorProvider>
-                  <WalletConnectionProvider>
-                    <AppState>{children}</AppState>
-                  </WalletConnectionProvider>
-                  <ReactQueryDevtools
-                    buttonPosition="bottom-left"
-                    initialIsOpen={false}
-                  />
+                  <WagmiProvider config={vaultWagmiConfig} reconnectOnMount>
+                    <WalletConnectionProvider>
+                      <AppState>{children}</AppState>
+                    </WalletConnectionProvider>
+                  </WagmiProvider>
                 </ErrorProvider>
-=======
-                <WagmiProvider config={vaultWagmiConfig} reconnectOnMount>
-                  <WalletConnectionProvider>
-                    <AppState>{children}</AppState>
-                  </WalletConnectionProvider>
-                </WagmiProvider>
                 <ReactQueryDevtools
                   buttonPosition="bottom-left"
                   initialIsOpen={false}
                 />
->>>>>>> 8c1b852f
               </QueryClientProvider>
               <NotificationContainer />
             </div>
