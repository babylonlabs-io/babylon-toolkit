import { getETHChain } from "@babylonlabs-io/config";
import {
  getSharedWagmiConfig,
  useChainConnector,
} from "@babylonlabs-io/wallet-connector";
import { useCallback, useState } from "react";
import type { Address, Hex, WalletClient } from "viem";
import { getWalletClient } from "wagmi/actions";

<<<<<<< HEAD
import { useError } from "../../context/error";
import type { DepositTransactionData } from "../../services/deposit";
import { depositService } from "../../services/deposit";
=======
import { useVaultProviders } from "@/components/Overview/Deposits/hooks/useVaultProviders";
import { CONTRACTS } from "@/config/contracts";
import { BTC_TRANSACTION_FEE } from "@/config/pegin";
import { useBTCWallet } from "@/context/wallet";
import { useUTXOs } from "@/hooks/useUTXOs";
import type { DepositTransactionData } from "@/services/deposit";
import { depositService } from "@/services/deposit";
import { createPeginTxForSubmission } from "@/services/vault/vaultBtcTransactionService";
import * as vaultTransactionService from "@/services/vault/vaultTransactionService";
import type { VaultProvider } from "@/types/vaultProvider";
import { processPublicKeyToXOnly } from "@/utils/btc";
import { formatErrorMessage } from "@/utils/errors";
>>>>>>> e3856cc1

export interface CreateDepositTransactionParams {
  amount: string;
  selectedProviders: string[];
  ethAddress: Hex;
  providers?: VaultProvider[];
}

export interface TransactionResult<T = unknown> {
  success: boolean;
  data?: T;
  error?: string;
}

export interface UseDepositTransactionResult {
  createDepositTransaction: (
    params: CreateDepositTransactionParams,
  ) => Promise<TransactionResult<DepositTransactionData>>;

  submitTransaction: (
    txData: DepositTransactionData,
  ) => Promise<TransactionResult>;

  isCreating: boolean;
  isSubmitting: boolean;
  lastTransaction: DepositTransactionData | null;

  reset: () => void;
}

export function useDepositTransaction(): UseDepositTransactionResult {
  const btcConnector = useChainConnector("BTC");
  const btcWalletProvider = btcConnector?.connectedWallet?.provider;
  const { address: btcAddress } = useBTCWallet();
  const { confirmedUTXOs } = useUTXOs(btcAddress);
  const { providers: availableProviders } = useVaultProviders();
  const [isCreating, setIsCreating] = useState(false);
  const [isSubmitting, setIsSubmitting] = useState(false);
  const [lastTransaction, setLastTransaction] =
    useState<DepositTransactionData | null>(null);
  const { handleError } = useError();

  const reset = useCallback(() => {
    setIsCreating(false);
    setIsSubmitting(false);
    setLastTransaction(null);
  }, []);

  const createDepositTransaction = useCallback(
    async (
      params: CreateDepositTransactionParams,
    ): Promise<TransactionResult<DepositTransactionData>> => {
      setIsCreating(true);

      try {
        if (!btcWalletProvider) {
          throw new Error("BTC wallet not connected");
        }
        if (!params.ethAddress) {
          throw new Error("ETH address not provided");
        }

        const pegInAmount = depositService.parseBtcToSatoshis(params.amount);

        const publicKeyHex = await btcWalletProvider.getPublicKeyHex();
        const btcPubkey = processPublicKeyToXOnly(publicKeyHex);

        const providers = params.providers || availableProviders;
        if (!providers || providers.length === 0) {
          throw new Error("No providers available");
        }

        if (
          !params.selectedProviders ||
          params.selectedProviders.length === 0
        ) {
          throw new Error("No provider selected");
        }

        const selectedProvider = providers.find(
          (p) =>
            p.id.toLowerCase() === params.selectedProviders[0].toLowerCase(),
        );

        if (!selectedProvider) {
          throw new Error("Selected provider not found");
        }

        if (!selectedProvider.btc_pub_key) {
          throw new Error(
            "Provider BTC public key is missing. Cannot create deposit transaction.",
          );
        }

        const providerData = {
          address: selectedProvider.id as Hex,
          btcPubkey: selectedProvider.btc_pub_key,
          liquidatorPubkeys:
            selectedProvider.liquidators?.map((liq) => liq.btc_pub_key) || [],
        };

        if (!confirmedUTXOs || confirmedUTXOs.length === 0) {
          throw new Error("No confirmed UTXOs available");
        }

        const formattedUTXOs = confirmedUTXOs.map((utxo) => ({
          txid: utxo.txid,
          vout: utxo.vout,
          value: utxo.value,
          scriptPubKey: utxo.scriptPubKey || "",
        }));

        // Use the same fixed fee that will be used in the actual transaction
        const requiredAmount = pegInAmount + BTC_TRANSACTION_FEE;

        const { selected: selectedUTXOs } = depositService.selectOptimalUTXOs(
          formattedUTXOs,
          requiredAmount,
        );

        const txData = depositService.transformFormToTransactionData(
          {
            amount: params.amount,
            selectedProviders: params.selectedProviders,
          },
          {
            btcPubkey,
            ethAddress: params.ethAddress,
          },
          providerData,
          {
            selectedUTXOs,
            fee: BTC_TRANSACTION_FEE,
          },
        );

        const selectedUTXO = selectedUTXOs[0];
        if (!selectedUTXO) {
          throw new Error("No UTXO selected");
        }

        const unsignedTx = await createPeginTxForSubmission({
          depositorBtcPubkey: btcPubkey.startsWith("0x")
            ? btcPubkey.slice(2)
            : btcPubkey,
          pegInAmount,
          fundingTxid: selectedUTXO.txid,
          fundingVout: selectedUTXO.vout,
          fundingValue: BigInt(selectedUTXO.value),
          fundingScriptPubkey: selectedUTXO.scriptPubKey,
          vaultProviderBtcPubkey: providerData.btcPubkey.startsWith("0x")
            ? providerData.btcPubkey.slice(2)
            : providerData.btcPubkey,
          liquidatorBtcPubkeys: (
            providerData.liquidatorPubkeys as string[]
          ).map((key) => (key.startsWith("0x") ? key.slice(2) : key)),
        });

        txData.unsignedTxHex = unsignedTx.unsignedTxHex;

        setLastTransaction(txData);

        return {
          success: true,
          data: txData,
        };
      } catch (error) {
        const handledError =
          error instanceof Error
            ? error
            : new Error("Failed to create deposit transaction");

        handleError({
          error: handledError,
          displayOptions: {
            showModal: true,
          },
        });

        return {
          success: false,
          error: handledError.message,
        };
      } finally {
        setIsCreating(false);
      }
    },
<<<<<<< HEAD
    [handleError],
=======
    [btcWalletProvider, confirmedUTXOs, availableProviders],
>>>>>>> e3856cc1
  );

  const submitTransaction = useCallback(
<<<<<<< HEAD
    async (_txData: DepositTransactionData): Promise<TransactionResult> => {
=======
    async (txData: DepositTransactionData): Promise<TransactionResult> => {
>>>>>>> e3856cc1
      setIsSubmitting(true);

      try {
        if (!btcWalletProvider) {
          throw new Error("BTC wallet not connected");
        }

        const wagmiConfig = getSharedWagmiConfig();
        const expectedChainId = getETHChain().id;
        const walletClient = (await getWalletClient(wagmiConfig, {
          chainId: expectedChainId,
        })) as WalletClient;

        if (!walletClient) {
          throw new Error("No wallet client available");
        }

        const depositorBtcPubkey = txData.depositorBtcPubkey.startsWith("0x")
          ? txData.depositorBtcPubkey.slice(2)
          : txData.depositorBtcPubkey;

        const selectedUTXO = txData.selectedUTXOs[0];
        if (!selectedUTXO) {
          throw new Error("No UTXO selected for transaction");
        }

        const result = await vaultTransactionService.submitPeginRequest(
          walletClient,
          getETHChain(),
          CONTRACTS.VAULT_CONTROLLER as Address,
          depositorBtcPubkey,
          txData.pegInAmount,
          [selectedUTXO],
          Number(txData.fee),
          "",
          txData.vaultProviderAddress,
          txData.vaultProviderBtcPubkey.startsWith("0x")
            ? txData.vaultProviderBtcPubkey.slice(2)
            : txData.vaultProviderBtcPubkey,
          (txData.liquidatorBtcPubkeys as string[]).map((key) =>
            key.startsWith("0x") ? key.slice(2) : key,
          ),
        );

        return {
          success: true,
          data: {
            ethTxHash: result.transactionHash,
            btcTxid: result.btcTxid,
            btcUnsignedTxHex: result.btcTxHex,
            timestamp: Date.now(),
          },
        };
      } catch (error) {
        const txError =
          error instanceof Error
            ? error
            : new Error("Failed to submit transaction");

        handleError({
          error: txError,
          displayOptions: {
            showModal: true,
            retryAction: () => submitTransaction(_txData),
          },
        });

        return {
          success: false,
          error: txError.message,
        };
      } finally {
        setIsSubmitting(false);
      }
    },
<<<<<<< HEAD
    [handleError],
=======
    [btcWalletProvider],
>>>>>>> e3856cc1
  );

  return {
    createDepositTransaction,
    submitTransaction,
    isCreating,
    isSubmitting,
    lastTransaction,
    reset,
  };
}<|MERGE_RESOLUTION|>--- conflicted
+++ resolved
@@ -7,14 +7,10 @@
 import type { Address, Hex, WalletClient } from "viem";
 import { getWalletClient } from "wagmi/actions";
 
-<<<<<<< HEAD
-import { useError } from "../../context/error";
-import type { DepositTransactionData } from "../../services/deposit";
-import { depositService } from "../../services/deposit";
-=======
 import { useVaultProviders } from "@/components/Overview/Deposits/hooks/useVaultProviders";
 import { CONTRACTS } from "@/config/contracts";
 import { BTC_TRANSACTION_FEE } from "@/config/pegin";
+import { useError } from "@/context/error";
 import { useBTCWallet } from "@/context/wallet";
 import { useUTXOs } from "@/hooks/useUTXOs";
 import type { DepositTransactionData } from "@/services/deposit";
@@ -23,8 +19,6 @@
 import * as vaultTransactionService from "@/services/vault/vaultTransactionService";
 import type { VaultProvider } from "@/types/vaultProvider";
 import { processPublicKeyToXOnly } from "@/utils/btc";
-import { formatErrorMessage } from "@/utils/errors";
->>>>>>> e3856cc1
 
 export interface CreateDepositTransactionParams {
   amount: string;
@@ -212,19 +206,11 @@
         setIsCreating(false);
       }
     },
-<<<<<<< HEAD
-    [handleError],
-=======
-    [btcWalletProvider, confirmedUTXOs, availableProviders],
->>>>>>> e3856cc1
+    [btcWalletProvider, confirmedUTXOs, availableProviders, handleError],
   );
 
   const submitTransaction = useCallback(
-<<<<<<< HEAD
-    async (_txData: DepositTransactionData): Promise<TransactionResult> => {
-=======
     async (txData: DepositTransactionData): Promise<TransactionResult> => {
->>>>>>> e3856cc1
       setIsSubmitting(true);
 
       try {
@@ -288,7 +274,7 @@
           error: txError,
           displayOptions: {
             showModal: true,
-            retryAction: () => submitTransaction(_txData),
+            retryAction: () => submitTransaction(txData),
           },
         });
 
@@ -300,11 +286,7 @@
         setIsSubmitting(false);
       }
     },
-<<<<<<< HEAD
-    [handleError],
-=======
-    [btcWalletProvider],
->>>>>>> e3856cc1
+    [btcWalletProvider, handleError],
   );
 
   return {
