/**
 * Custom React hooks for vault operations
 *
 * Note: Component-specific hooks have been moved to live next to their components.
 * This directory now only contains truly shared/reusable hooks.
 */

export { useBTCBalance } from "./useBTCBalance";
export type { UseBTCBalanceResult } from "./useBTCBalance";
export { useBTCPrice } from "./useBTCPrice";
export type { UseBTCPriceResult } from "./useBTCPrice";
export { useDepositFlow } from "./useDepositFlow";
export type {
  UseDepositFlowParams,
  UseDepositFlowReturn,
} from "./useDepositFlow";
export { useMarketDetailData } from "./useMarketDetailData";
export type { UseMarketDetailDataResult } from "./useMarketDetailData";
export { useMarkets } from "./useMarkets";
export type { UseMarketsResult } from "./useMarkets";
export { usePeginRequests } from "./usePeginRequests";
export type { UsePeginRequestsResult } from "./usePeginRequests";
<<<<<<< HEAD
export { useUserMarketPosition } from "./useUserMarketPosition";
export type { UseUserMarketPositionResult } from "./useUserMarketPosition";
export { useVaultPositions } from "./useVaultPositions";
export { useVault, useVaults } from "./useVaults";
export type { UseVaultResult, UseVaultsResult } from "./useVaults";
=======
export { useSinglePosition } from "./useSinglePosition";
export type { UseSinglePositionResult } from "./useSinglePosition";
export { useVaultPositions } from "./useVaultPositions";
>>>>>>> 0b4c20a8
<|MERGE_RESOLUTION|>--- conflicted
+++ resolved
@@ -20,14 +20,8 @@
 export type { UseMarketsResult } from "./useMarkets";
 export { usePeginRequests } from "./usePeginRequests";
 export type { UsePeginRequestsResult } from "./usePeginRequests";
-<<<<<<< HEAD
-export { useUserMarketPosition } from "./useUserMarketPosition";
-export type { UseUserMarketPositionResult } from "./useUserMarketPosition";
-export { useVaultPositions } from "./useVaultPositions";
-export { useVault, useVaults } from "./useVaults";
-export type { UseVaultResult, UseVaultsResult } from "./useVaults";
-=======
 export { useSinglePosition } from "./useSinglePosition";
 export type { UseSinglePositionResult } from "./useSinglePosition";
 export { useVaultPositions } from "./useVaultPositions";
->>>>>>> 0b4c20a8
+export { useVault, useVaults } from "./useVaults";
+export type { UseVaultResult, UseVaultsResult } from "./useVaults";