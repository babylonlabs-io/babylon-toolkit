--- conflicted
+++ resolved
@@ -152,7 +152,6 @@
     return fetchPromiseCache.get(checksumAddress)!;
   }
 
-<<<<<<< HEAD
   // 3. Create a new fetch promise
   const fetchPromise = (async () => {
     try {
@@ -163,7 +162,6 @@
       const chainMetadata = await fetchTokenMetadataFromChain(checksumAddress);
 
       if (chainMetadata) {
-        // Use special icons for common token symbols
         const icon = getIconForSymbol(chainMetadata.symbol);
 
         const tokenMetadata: TokenMetadata = {
@@ -176,14 +174,12 @@
         return tokenMetadata;
       }
 
-      // 4. Fallback to default if fetch fails
       const truncatedAddress = `${checksumAddress.slice(0, 6)}...${checksumAddress.slice(-4)}`;
       const fallbackMetadata: TokenMetadata = {
         address: checksumAddress as Address,
         symbol: truncatedAddress,
         name: `Unknown Token (${truncatedAddress})`,
         decimals: 18,
-        // No icon - Avatar component will show fallback (initials)
         icon: undefined,
       };
 
@@ -196,37 +192,6 @@
 
   fetchPromiseCache.set(checksumAddress, fetchPromise);
   return fetchPromise;
-=======
-  // 3. Fetch from blockchain
-  const chainMetadata = await fetchTokenMetadataFromChain(checksumAddress);
-
-  if (chainMetadata) {
-    // Use special icons for common token symbols
-    const icon = getIconForSymbol(chainMetadata.symbol);
-
-    const tokenMetadata: TokenMetadata = {
-      ...chainMetadata,
-      icon,
-    };
-
-    tokenMetadataCache.set(checksumAddress, tokenMetadata);
-    return tokenMetadata;
-  }
-
-  // 4. Fallback to default
-  const truncatedAddress = `${checksumAddress.slice(0, 6)}...${checksumAddress.slice(-4)}`;
-  const fallbackMetadata: TokenMetadata = {
-    address: checksumAddress as Address,
-    symbol: truncatedAddress,
-    name: `Unknown Token (${truncatedAddress})`,
-    decimals: 18,
-    // No icon - Avatar component will show fallback (initials)
-    icon: undefined,
-  };
-
-  tokenMetadataCache.set(checksumAddress, fallbackMetadata);
-  return fallbackMetadata;
->>>>>>> 8c1b852f
 }
 
 /**
