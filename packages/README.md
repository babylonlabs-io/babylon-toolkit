# Packages

This folder contains reusable library packages that are **built as distributable artifacts** and published to npm. These packages provide shared functionality across the Babylon ecosystem.

## Package Architecture

```
packages/
├── README.md                           # This file
├── babylon-core-ui/                    # Shared UI components
│   ├── package.json                    # Build artifacts exports
│   ├── tsconfig.json                    # Library build config for your IDE
│   ├── tsconfig.lib.json                # Library build config for the build process and type checking
│   ├── vite.config.ts                   # Bundle configuration
│   ├── src/                            # Source code
│   └── dist/                           # Built artifacts (generated)
├── babylon-wallet-connector/           # Wallet integration
├── babylon-proto-ts/                   # Protocol definitions
<<<<<<< HEAD
└── babylon-campaigns/                  # Campaign functionality
=======
└── babylon-bsn-registry/               # BSN registry utilities
>>>>>>> 268714a6
```

## Usage

### Consuming Packages

```typescript
// In services or other packages
import { Card, Button } from "@babylonlabs-io/core-ui";
import { useWalletConnect } from "@babylonlabs-io/wallet-connector";
import type { StakingParams } from "@babylonlabs-io/babylon-proto-ts";
```

### Adding Dependencies

```json
// services/simple-staking/package.json
{
  "dependencies": {
    "@babylonlabs-io/core-ui": "workspace:*",
    "@babylonlabs-io/wallet-connector": "workspace:*"
  }
}
```

### Development Workflow

1. **Make changes** to package source code
2. **Build package**: `npm run build` (generates dist/)
3. **Test locally**: Changes will need to be rebuilt to be reflected in consuming packages
4. **Release**: Semantic release handles versioning and npm publishing

### Creating a New Package

1. **Create package structure:**
   ```bash
   mkdir packages/my-package
   cd packages/my-package
   ```

2. **Setup package.json with build exports:**
   ```json
   {
     "name": "@babylonlabs-io/my-package",
     "main": "dist/index.cjs.js",
     "types": "dist/index.d.ts",
     "exports": {
       ".": {
         "types": "./dist/index.d.ts",
         "require": "./dist/index.cjs.js",
         "import": "./dist/index.es.js"
       }
     }
   }
   ```

3. **Configure build process** (Vite, TypeScript, etc.)

4. **Add to nx release configuration** for publishing

### Important Notes

- Packages export **built artifacts** from `dist/` directory
- Follow semantic versioning for breaking changes
- Each package should have its own build and test configuration
- Packages can depend on other packages in the monorepo<|MERGE_RESOLUTION|>--- conflicted
+++ resolved
@@ -15,12 +15,7 @@
 │   ├── src/                            # Source code
 │   └── dist/                           # Built artifacts (generated)
 ├── babylon-wallet-connector/           # Wallet integration
-├── babylon-proto-ts/                   # Protocol definitions
-<<<<<<< HEAD
-└── babylon-campaigns/                  # Campaign functionality
-=======
-└── babylon-bsn-registry/               # BSN registry utilities
->>>>>>> 268714a6
+└── babylon-proto-ts/                   # Protocol definitions
 ```
 
 ## Usage
