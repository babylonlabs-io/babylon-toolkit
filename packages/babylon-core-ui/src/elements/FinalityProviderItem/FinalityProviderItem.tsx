--- conflicted
+++ resolved
@@ -76,39 +76,19 @@
           />
         </div>
         <div className="flex flex-col justify-center text-accent-primary">
-<<<<<<< HEAD
-          {bsnName ?
-            <div className="flex items-center text-xs text-accent-secondary">
-              <div className="shrink-0">
-                {renderBsnLogo()}
-              </div>
-              {bsnName}
-            </div> : null}
-=======
           {renderChainOrAddress()}
->>>>>>> 5c5af0e5
           <Text as="div" className="text-base font-medium text-accent-primary">
             {provider.description?.moniker}
           </Text>
         </div>
       </div>
-<<<<<<< HEAD
-
-      <button
-        onClick={() => onRemove(bsnId)}
-        className="ml-[10px] cursor-pointer rounded bg-accent-secondary/20 px-2 py-0.5 text-xs tracking-[0.4px] text-accent-primary"
-      >
-        Remove
-      </button>
-=======
       {onRemove ?
         <button
           onClick={() => onRemove(bsnId)}
-          className="cursor-pointer rounded bg-accent-secondary/20 px-2 py-0.5 text-xs tracking-[0.4px] text-accent-primary"
+          className="ml-[10px] cursor-pointer rounded bg-accent-secondary/20 px-2 py-0.5 text-xs tracking-[0.4px] text-accent-primary"
         >
           Remove
         </button> : null}
->>>>>>> 5c5af0e5
     </div>
   );
 }