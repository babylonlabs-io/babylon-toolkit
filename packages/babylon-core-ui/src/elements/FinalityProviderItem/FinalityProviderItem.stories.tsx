import type { Meta, StoryObj } from "@storybook/react";

import { FinalityProviderItem } from "./FinalityProviderItem";

const meta: Meta<typeof FinalityProviderItem> = {
  component: FinalityProviderItem,
  tags: ["autodocs"],
  parameters: {
    layout: "centered",
  },
};

export default meta;

type Story = StoryObj<typeof meta>;

const mockProvider = {
  logo_url: "/images/fps/lombard.jpeg",
  rank: 1,
  description: {
    moniker: "Lombard Protocol",
  },
};

const mockProviderWithoutLogo = {
  logo_url: undefined,
  rank: 5,
  description: {
    moniker: "Bitcoin Staking Provider",
  },
};

export const Default: Story = {
  args: {
    bsnId: "bsn123",
    bsnName: "Babylon",
    bsnLogoUrl: "/images/fps/pumpbtc.jpeg",
    provider: mockProvider,
    onRemove: (bsnId: string) => alert(`Remove clicked for ${bsnId}`),
  },
};

export const WithoutBsnLogo: Story = {
  args: {
    bsnId: "bsn456",
    bsnName: "Babylon Chain",
    bsnLogoUrl: undefined,
    provider: mockProvider,
    onRemove: (bsnId: string) => alert(`Remove clicked for ${bsnId}`),
  },
};

export const WithoutProviderLogo: Story = {
  args: {
    bsnId: "bsn789",
    bsnName: "Babylon Network",
    bsnLogoUrl: "/images/fps/solv.jpeg",
    provider: mockProviderWithoutLogo,
    onRemove: (bsnId: string) => alert(`Remove clicked for ${bsnId}`),
  },
};

export const HighRankProvider: Story = {
  args: {
    bsnId: "bsn999",
    bsnName: "Babylon Testnet",
    bsnLogoUrl: "/images/fps/pumpbtc.jpeg",
    provider: {
      logo_url: "/images/fps/solv.jpeg",
      rank: 99,
      description: {
        moniker: "High Rank Provider",
      },
    },
    onRemove: (bsnId: string) => alert(`Remove clicked for ${bsnId}`),
  },
};

export const LongNames: Story = {
  args: {
    bsnId: "bsn_very_long_id_123456789",
    bsnName: "Very Long Babylon Network Name That Might Wrap",
    bsnLogoUrl: "/images/fps/lombard.jpeg",
    provider: {
      logo_url: "/images/fps/pumpbtc.jpeg",
      rank: 42,
      description: {
        moniker: "Very Long Finality Provider Name That Should Handle Text Overflow",
      },
    },
    onRemove: (bsnId: string) => alert(`Remove clicked for ${bsnId}`),
  },
};

<<<<<<< HEAD
export const NoChainName: Story = {
  args: {
    bsnId: "bsn_no_name",
    bsnName: undefined,
    bsnLogoUrl: "/images/fps/lombard.jpeg",
    provider: mockProvider,
    onRemove: (bsnId: string) => alert(`Remove clicked for ${bsnId}`),
=======
export const WithoutRemove: Story = {
  args: {
    bsnId: "bsn321",
    bsnName: "Babylon Network",
    bsnLogoUrl: "/images/fps/lombard.jpeg",
    provider: mockProvider,
  },
};

export const AddressOnly: Story = {
  args: {
    bsnId: "bsnAddr",
    bsnName: "",
    bsnLogoUrl: undefined,
    address: "dfe19b1234567890f732de",
    provider: mockProvider,
>>>>>>> 5c5af0e5
  },
};<|MERGE_RESOLUTION|>--- conflicted
+++ resolved
@@ -92,15 +92,6 @@
   },
 };
 
-<<<<<<< HEAD
-export const NoChainName: Story = {
-  args: {
-    bsnId: "bsn_no_name",
-    bsnName: undefined,
-    bsnLogoUrl: "/images/fps/lombard.jpeg",
-    provider: mockProvider,
-    onRemove: (bsnId: string) => alert(`Remove clicked for ${bsnId}`),
-=======
 export const WithoutRemove: Story = {
   args: {
     bsnId: "bsn321",
@@ -117,6 +108,5 @@
     bsnLogoUrl: undefined,
     address: "dfe19b1234567890f732de",
     provider: mockProvider,
->>>>>>> 5c5af0e5
   },
 };