--- conflicted
+++ resolved
@@ -8,10 +8,6 @@
 import { PropsWithChildren, ReactNode } from "react";
 import { twMerge } from "tailwind-merge";
 
-<<<<<<< HEAD
-
-=======
->>>>>>> 7a3e5b5f
 type DialogComponentProps = Parameters<typeof Dialog>[0];
 
 interface ResponsiveDialogProps extends DialogComponentProps {
