{
  "name": "@babylonlabs-io/wallet-connector",
  "version": "0.0.0-semantic-release",
  "type": "module",
  "types": "dist/index.d.ts",
  "publishConfig": {
    "access": "public"
  },
  "repository": {
    "type": "git",
    "url": "https://github.com/babylonlabs-io/babylon-toolkit.git"
  },
  "main": "dist/index.cjs.js",
  "exports": {
    ".": {
      "types": "./dist/index.d.ts",
      "require": "./dist/index.cjs.js",
      "import": "./dist/index.es.js"
    },
    "./style.css": "./dist/wallet-connector.css"
  },
  "scripts": {
    "dev": "npm run storybook",
    "build": "NODE_OPTIONS=--max-old-space-size=8192 tsc -b --noEmit tsconfig.lib.json && NODE_OPTIONS=--max-old-space-size=8192 vite build",
    "lint": "eslint --fix .",
    "format": "prettier . --write",
    "preview": "vite preview",
    "storybook": "storybook dev -p 6006",
    "build-storybook": "storybook build",
    "prepare": "husky",
    "release": "npm run build && changeset publish",
    "extensions:download": "tsx tests/e2e/setup/downloadExtensions.ts",
    "test:e2e:setup": "npm run extensions:download",
    "test:e2e": "playwright test --project=e2e",
    "test:e2e:ui": "playwright test --ui --project=e2e",
    "test:e2e:debug": "playwright test --debug --project=e2e",
    "test:e2e:headed": "playwright test --headed --project=e2e",
    "test:e2e:report": "playwright show-report",
    "test:e2e:codegen": "playwright codegen",
    "test:unit": "playwright test --project=unit",
    "test:unit:ui": "playwright test --ui --project=unit",
    "test:unit:debug": "playwright test --debug --project=unit",
    "test:all": "npm run test:unit && npm run test:e2e",
    "visualizer": "pnpm exec vite-bundle-visualizer"
  },
  "dependencies": {
    "@babylonlabs-io/core-ui": "workspace:*",
    "@bitcoin-js/tiny-secp256k1-asmjs": "2.2.3",
    "@cosmjs/stargate": "0.36.0",
    "@keplr-wallet/provider-extension": "0.12.272",
    "@keplr-wallet/types": "0.12.272",
    "@keystonehq/animated-qr": "0.10.0",
    "@keystonehq/keystone-sdk": "0.9.0",
    "@keystonehq/sdk": "0.22.1",
    "@ledgerhq/hw-transport": "6.31.10",
    "@ledgerhq/hw-transport-webhid": "6.30.6",
    "@ledgerhq/hw-transport-webusb": "6.29.10",
<<<<<<< HEAD
    "@reown/appkit": "1.8.6",
    "@reown/appkit-adapter-wagmi": "1.8.6",
=======
    "@scure/bip32": "1.4.0",
    "@scure/btc-signer": "1.8.1",
>>>>>>> a23d351a
    "@tomo-inc/ledger-bitcoin-babylon": "0.3.5-alpha.0",
    "@tomo-inc/wallet-connect-sdk": "0.3.24",
    "bip174": "2.1.1",
    "bitcoinjs-lib": "6.1.5",
    "buffer": "6.0.3",
    "nanoevents": "9.1.0",
    "usehooks-ts": "^3.1.1",
    "uuid": "11.1.0",
    "viem": "^2.37.9",
    "wagmi": "2.17.0"
  },
  "files": [
    "dist"
  ],
  "peerDependencies": {
    "react": "18.3.1",
    "react-dom": "18.3.1",
    "tailwind-merge": "2.5.4"
  },
  "devDependencies": {
    "@changesets/cli": "^2.27.9",
    "@chromatic-com/storybook": "^3.2.2",
    "@commitlint/cli": "^19.8.0",
    "@commitlint/config-conventional": "^19.8.0",
    "@eslint/js": "^9.31.0",
    "@internal/eslint-config": "workspace:*",
    "@playwright/test": "^1.49.1",
    "@semantic-release/github": "^11.0.2",
    "@semantic-release/npm": "^12.0.1",
    "@storybook/addon-essentials": "^8.6.14",
    "@storybook/addon-interactions": "^8.6.14",
    "@storybook/blocks": "^8.6.14",
    "@storybook/react": "^8.6.14",
    "@storybook/react-vite": "^8.6.14",
    "@storybook/test": "^8.6.14",
    "@types/node": "^22.10.2",
    "@types/react": "^18.3.12",
    "@types/react-dom": "^18.3.1",
    "@typescript-eslint/eslint-plugin": "^8.44.1",
    "@vitejs/plugin-react": "^4.4.1",
    "autoprefixer": "^10.4.20",
    "dotenv": "^16.4.7",
    "eslint": "^9.32.0",
    "eslint-config-prettier": "^10.1.8",
    "eslint-plugin-import": "^2.31.0",
    "eslint-plugin-react-hooks": "^5.2.0",
    "eslint-plugin-react-refresh": "^0.4.20",
    "eslint-plugin-storybook": "^0.11.0",
    "eslint-plugin-tailwindcss": "^3.18.2",
    "globals": "^16.3.0",
    "husky": "^9.1.7",
    "lint-staged": "^15.5.0",
    "postcss": "^8.4.47",
    "prettier": "^3.6.2",
    "prettier-plugin-organize-imports": "^4.1.0",
    "prettier-plugin-tailwindcss": "^0.6.8",
    "semantic-release": "^24.2.3",
    "storybook": "^8.6.14",
    "storybook-dark-mode": "^4.0.2",
    "tailwindcss": "^3.4.14",
    "tsx": "^4.19.4",
    "typescript": "^5.8.3",
    "typescript-eslint": "^8.44.1",
    "vite": "^6.3.5",
    "vite-plugin-dts": "^4.3.0",
    "vite-plugin-node-polyfills": "^0.23.0"
  },
  "lint-staged": {
    "*.{js,jsx,ts,tsx}": [
      "eslint --quiet --fix",
      "prettier --write --ignore-unknown"
    ]
  },
  "eslintConfig": {
    "extends": [
      "plugin:storybook/recommended"
    ]
  }
}<|MERGE_RESOLUTION|>--- conflicted
+++ resolved
@@ -55,13 +55,10 @@
     "@ledgerhq/hw-transport": "6.31.10",
     "@ledgerhq/hw-transport-webhid": "6.30.6",
     "@ledgerhq/hw-transport-webusb": "6.29.10",
-<<<<<<< HEAD
     "@reown/appkit": "1.8.6",
     "@reown/appkit-adapter-wagmi": "1.8.6",
-=======
     "@scure/bip32": "1.4.0",
     "@scure/btc-signer": "1.8.1",
->>>>>>> a23d351a
     "@tomo-inc/ledger-bitcoin-babylon": "0.3.5-alpha.0",
     "@tomo-inc/wallet-connect-sdk": "0.3.24",
     "bip174": "2.1.1",
