{
  "extends": "./tsconfig.base.json",
  "compileOnSave": false,
  "files": [],
  "references": [
    {
      "path": "./packages/babylon-proto-ts"
    },
    {
      "path": "./packages/babylon-wallet-connector"
    },
    {
      "path": "./packages/babylon-core-ui"
    },
    {
<<<<<<< HEAD
      "path": "./packages/babylon-campaigns"
=======
      "path": "./packages/babylon-bsn-registry"
>>>>>>> 268714a6
    },
    {
      "path": "./services/simple-staking/tsconfig.json"
    },
    {
      "path": "./services/vault/tsconfig.json"
    },
  ]
}<|MERGE_RESOLUTION|>--- conflicted
+++ resolved
@@ -13,13 +13,6 @@
       "path": "./packages/babylon-core-ui"
     },
     {
-<<<<<<< HEAD
-      "path": "./packages/babylon-campaigns"
-=======
-      "path": "./packages/babylon-bsn-registry"
->>>>>>> 268714a6
-    },
-    {
       "path": "./services/simple-staking/tsconfig.json"
     },
     {
