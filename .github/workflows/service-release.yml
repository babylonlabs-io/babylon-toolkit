--- conflicted
+++ resolved
@@ -12,13 +12,6 @@
 
 jobs:
   lint_test:
-<<<<<<< HEAD
-    uses: babylonlabs-io/.github/.github/workflows/reusable_node_lint_test.yml@v0.3.0
-    with:
-      run-build: true
-      run-unit-tests: true
-      node-version: 24.2
-=======
     runs-on: ubuntu-24.04
     steps:
       - name: Checkout repository
@@ -40,7 +33,6 @@
 
       - name: Build
         run: pnpm run build
->>>>>>> a23d351a
 
   s3_publish:
     needs: [lint_test]
@@ -48,11 +40,7 @@
     strategy:
       matrix:
         environment:
-<<<<<<< HEAD
-          [canon-devnet, vault-devnet, testnet, mainnet, staging, bsn-devnet, edge-devnet]
-=======
-          [canon-devnet, testnet, mainnet, btc-mainnet-devnet, bsn-devnet, edge-devnet]
->>>>>>> a23d351a
+          [canon-devnet, vault-devnet, testnet, mainnet, staging, btc-mainnet-devnet, bsn-devnet, edge-devnet]
     environment: ${{ matrix.environment }}
     steps:
       - name: Checkout repository
