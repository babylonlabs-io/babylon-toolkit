--- conflicted
+++ resolved
@@ -41,16 +41,8 @@
       - name: Build affected
         run: pnpm exec nx affected --target=build --base=origin/main --verbose
 
-<<<<<<< HEAD
-      # - name: Lint affected
-      #   run: npx nx affected --target=lint --base=origin/main --verbose
-
-      # - name: Test affected
-      #   run: npx nx affected --target=test --base=origin/main --verbose
-=======
       - name: Lint affected
         run: pnpm exec nx affected --target=lint --base=origin/main --verbose
 
       - name: Test affected
-        run: pnpm exec nx affected --target=test --base=origin/main --verbose
->>>>>>> a23d351a
+        run: pnpm exec nx affected --target=test --base=origin/main --verbose