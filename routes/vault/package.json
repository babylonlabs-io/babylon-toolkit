--- conflicted
+++ resolved
@@ -24,18 +24,11 @@
     "tailwind-merge": "2.5.4"
   },
   "dependencies": {
-<<<<<<< HEAD
-    "@babylonlabs-io/config": "*",
-    "@babylonlabs-io/core-ui": "*",
-    "@babylonlabs-io/wallet-connector": "*",
+    "@babylonlabs-io/core-ui": "workspace:*",
+    "@babylonlabs-io/wallet-connector": "workspace:*",
     "@wagmi/core": "^2.16.3",
     "react-router": "7.6.3",
     "viem": "^2.37.9"
-=======
-    "@babylonlabs-io/core-ui": "workspace:*",
-    "@babylonlabs-io/wallet-connector": "workspace:*",
-    "react-router": "7.6.3"
->>>>>>> a23d351a
   },
   "devDependencies": {
     "@internal/eslint-config": "workspace:*",
